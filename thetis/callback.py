"""
Defines custom callback functions used to compute various metrics at runtime.

"""
from __future__ import absolute_import
from .utility import *
from abc import ABC, abstractproperty, abstractmethod
import h5py
from collections import defaultdict
from .log import *
from .firedrake import *
import numpy as np


class CallbackManager(defaultdict):
    """
    Stores callbacks in different categories and provides methods for
    evaluating them.

    Create callbacks and register them under ``'export'`` mode

    .. code-block:: python

        cb1 = VolumeConservation3DCallback(...)
        cb2 = TracerMassConservationCallback(...)
        cm = CallbackManager()
        cm.add(cb1, 'export')
        cm.add(cb2, 'export')

    Evaluate callbacks, calls :func:`evaluate` method of all callbacks
    registered in the given mode.

    .. code-block:: python

        cm.evaluate('export')

    """
    def __init__(self):
        super(CallbackManager, self).__init__(OrderedDict)

    def add(self, callback, mode):
        """
        Add a callback under the given mode

        :arg callback: a :class:`.DiagnosticCallback` object
        :arg str mode: register callback under this mode
        """
        key = callback.name
        self[mode][key] = callback

    def evaluate(self, mode, index=None):
        """
        Evaluate all callbacks registered under the given mode

        :arg str mode: evaluate all callbacks under this mode
        :kwarg int index: if provided, sets the export index. Default behavior
            is to append to the file or stream.
        """
        for key in sorted(self[mode]):
            self[mode][key].evaluate(index=index)


class DiagnosticHDF5(object):
    """
    A HDF5 file for storing diagnostic time series arrays.
    """
    def __init__(self, filename, varnames, array_dim=1, attrs=None,
                 comm=COMM_WORLD, new_file=True, dtype='d',
                 include_time=True):
        """
        :arg str filename: Full filename of the HDF5 file.
        :arg varnames: List of variable names that the diagnostic callback
            provides
        :kwarg int array_dim: Dimension of the output array. 1 for scalars.
        :kwarg dict attrs: Additional attributes to be saved in the hdf5 file.
        :kwarg comm: MPI communicator
        :kwarg bool new_file: Define whether to create a new hdf5 file or
            append to an existing one (if any)
        """
        self.comm = comm
        self.filename = filename
        self.varnames = varnames
        self.nvars = len(varnames)
        self.array_dim = array_dim
        self.include_time = include_time
        if comm.rank == 0 and new_file:
            # create empty file with correct datasets
            with h5py.File(filename, 'w') as hdf5file:
                if include_time:
                    hdf5file.create_dataset('time', (0, 1),
                                            maxshape=(None, 1), dtype=dtype)
                for var in self.varnames:
                    hdf5file.create_dataset(var, (0, array_dim),
                                            maxshape=(None, array_dim), dtype=dtype)
                if attrs is not None:
                    hdf5file.attrs.update(attrs)

    def _expand_array(self, hdf5file, varname):
        """Expands array varname by 1 entry"""
        arr = hdf5file[varname]
        shape = arr.shape
        arr.resize((shape[0] + 1, shape[1]))

    def _expand(self, hdf5file):
        """Expands data arrays by 1 entry"""
        # TODO is there an easier way for doing this?
        for var in self.varnames:
            self._expand_array(hdf5file, var)
        if self.include_time:
            self._expand_array(hdf5file, 'time')

    def _nentries(self, hdf5file):
        return hdf5file[self.varnames[0]].shape[0]

    def export(self, variables, time=None, index=None):
        """
        Appends a new entry of (time, variables) to the file.

        The HDF5 is updated immediately.

        :arg time: time stamp of entry
        :type time: float
        :arg variables: values of entry
        :type variables: tuple of float
        :kwarg int index: If provided, defines the time index in the file
        """
        if self.comm.rank == 0:
            with h5py.File(self.filename, 'a') as hdf5file:
                if index is not None:
                    nentries = self._nentries(hdf5file)
                    assert index <= nentries, 'time index out of range {:} <= {:} \n  in file {:}'.format(index, nentries, self.filename)
                    expand_required = index == nentries
                    ix = index
                if index is None or expand_required:
                    self._expand(hdf5file)
                    ix = self._nentries(hdf5file) - 1
                if self.include_time:
                    assert time is not None, 'time should be provided as 2nd argument to export()'
                    hdf5file['time'][ix] = time
                for i in range(self.nvars):
                    hdf5file[self.varnames[i]][ix, :] = variables[i]
                hdf5file.close()


class DiagnosticCallback(ABC):
    """
    A base class for all Callback classes
    """

    def __init__(self, solver_obj, array_dim=1, attrs=None,
                 outputdir=None,
                 export_to_hdf5=True,
                 append_to_log=True,
                 include_time=True,
                 hdf5_dtype='d'):
        """
        :arg solver_obj: Thetis solver object
        :kwarg str outputdir: Custom directory where hdf5 files will be stored.
            By default solver's output directory is used.
        :kwarg int array_dim: Dimension of the output array. 1 for scalars.
        :kwarg dict attrs: Additional attributes to be saved in the hdf5 file.
        :kwarg bool export_to_hdf5: If True, diagnostics will be stored in hdf5
            format
        :kwarg bool append_to_log: If True, callback output messages will be
            printed in log
        :kwarg bool include_time: whether to include time in the hdf5 file
        :kwarg hdf5_dtype: Precision to use in hdf5 output: `d` for double
            precision (default), and `f` for single precision
        """
        self.solver_obj = solver_obj
        if outputdir is None:
            self.outputdir = self.solver_obj.options.output_directory
        else:
            self.outputdir = outputdir
        self.array_dim = array_dim
        self.attrs = attrs
        self.append_to_hdf5 = export_to_hdf5
        self.append_to_log = append_to_log
        self.hdf5_dtype = hdf5_dtype
        self.include_time = include_time
        self._create_new_file = True
        self._hdf5_initialized = False

    def set_write_mode(self, mode):
        """
        Define whether to create a new hdf5 file or append to an existing one

        :arg str mode: Either 'create' (default) or 'append'
        """
        assert mode in ['create', 'append']
        self._create_new_file = mode == 'create'

    def _create_hdf5_file(self):
        """
        Creates an empty hdf5 file with correct datasets.
        """
        if self.append_to_hdf5:
            comm = self.solver_obj.comm
            create_directory(self.outputdir, comm=comm)
            fname = 'diagnostic_{:}.hdf5'.format(self.name.replace(' ', '_'))
            fname = os.path.join(self.outputdir, fname)
            self.hdf_exporter = DiagnosticHDF5(fname, self.variable_names,
                                               array_dim=self.array_dim,
                                               new_file=self._create_new_file,
                                               attrs=self.attrs,
                                               comm=comm, dtype=self.hdf5_dtype,
                                               include_time=self.include_time)
        self._hdf5_initialized = True

    @abstractproperty
    def name(self):
        """The name of the diagnostic"""
        pass

    @abstractproperty
    def variable_names(self):
        """Names of all scalar values"""
        pass

    @abstractmethod
    def __call__(self):
        """
        Evaluate the diagnostic value.

        .. note::
            This method must implement all MPI reduction operations (if any).
        """
        pass

    @abstractmethod
    def message_str(self, *args):
        """
        A string representation.

        :arg args: If provided, these will be the return value from
            :meth:`__call__`.
        """
        return "{} diagnostic".format(self.name)

    def push_to_log(self, time, args):
        """
        Push callback status message to log

        :arg time: time stamp of entry
        :arg args: the return value from :meth:`__call__`.
        """
        print_output(self.message_str(*args))

    def push_to_hdf5(self, time, args, index=None):
        """
        Append values to HDF5 file.

        :arg time: time stamp of entry
        :arg args: the return value from :meth:`__call__`.
        """
        if not self._hdf5_initialized:
            self._create_hdf5_file()
        self.hdf_exporter.export(args, time=time, index=index)

    def evaluate(self, index=None):
        """
        Evaluates callback and pushes values to log and hdf file (if enabled)
        """
        values = self.__call__()
        time = self.solver_obj.simulation_time
        if self.append_to_log:
            self.push_to_log(time, values)
        if self.append_to_hdf5:
            self.push_to_hdf5(time, values, index=index)


class ScalarConservationCallback(DiagnosticCallback):
    """Base class for callbacks that check conservation of a scalar quantity"""
    variable_names = ['integral', 'relative_difference']

    def __init__(self, scalar_callback, solver_obj, **kwargs):
        """
        Creates scalar conservation check callback object

        :arg scalar_callback: Python function that takes the solver object as
            an argument and returns a scalar quantity of interest
        :arg solver_obj: Thetis solver object
        :arg kwargs: any additional keyword arguments, see
            :class:`.DiagnosticCallback`.
        """
        super(ScalarConservationCallback, self).__init__(solver_obj, **kwargs)
        self.scalar_callback = scalar_callback
        self.initial_value = None

    def __call__(self):
        value = self.scalar_callback()
        if self.initial_value is None:
            self.initial_value = value
        rel_diff = (value - self.initial_value)/self.initial_value
        return value, rel_diff

    def message_str(self, *args):
        line = '{0:s} rel. error {1:11.4e}'.format(self.name, args[1])
        return line


class VolumeConservation3DCallback(ScalarConservationCallback):
    """Checks conservation of 3D volume (volume of 3D mesh)"""
    name = 'volume3d'

    def __init__(self, solver_obj, **kwargs):
        """
        :arg solver_obj: Thetis solver object
        :arg kwargs: any additional keyword arguments, see
            :class:`.DiagnosticCallback`.
        """
        def vol3d():
            return comp_volume_3d(self.solver_obj.mesh)
        super(VolumeConservation3DCallback, self).__init__(vol3d, solver_obj, **kwargs)


class VolumeConservation2DCallback(ScalarConservationCallback):
    """Checks conservation of 2D volume (integral of water elevation field)"""
    name = 'volume2d'

    def __init__(self, solver_obj, **kwargs):
        """
        :arg solver_obj: Thetis solver object
        :arg kwargs: any additional keyword arguments, see
            :class:`.DiagnosticCallback`.
        """

        def vol2d():
            return comp_volume_2d(self.solver_obj.fields.elev_2d,
                                  self.solver_obj.fields.bathymetry_2d)
        super(VolumeConservation2DCallback, self).__init__(vol2d, solver_obj, **kwargs)


class TracerMassConservation2DCallback(ScalarConservationCallback):
    """
    Checks conservation of depth-averaged tracer mass

    Depth-averaged tracer mass is defined as the integral of 2D tracer
    multiplied by total depth.
    """
    name = 'tracer mass'

    def __init__(self, tracer_name, solver_obj, **kwargs):
        """
        :arg tracer_name: Name of the tracer. Use canonical field names as in
            :class:`.FieldDict`.
        :arg solver_obj: Thetis solver object
        :arg kwargs: any additional keyword arguments, see
            :class:`.DiagnosticCallback`.
        """
        self.name = tracer_name + ' mass'  # override name for given tracer

        def mass():
            return comp_tracer_mass_2d(self.solver_obj.fields.elev_2d,
                                       self.solver_obj.fields.bathymetry_2d,
                                       self.solver_obj.fields[tracer_name])
        super(TracerMassConservation2DCallback, self).__init__(mass, solver_obj, **kwargs)


class TracerMassConservationCallback(ScalarConservationCallback):
    """Checks conservation of total tracer mass"""
    name = 'tracer mass'

    def __init__(self, tracer_name, solver_obj, **kwargs):
        """
        :arg tracer_name: Name of the tracer. Use canonical field names as in
            :class:`.FieldDict`.
        :arg solver_obj: Thetis solver object
        :arg kwargs: any additional keyword arguments, see
            :class:`.DiagnosticCallback`.
        """
        self.name = tracer_name + ' mass'  # override name for given tracer

        def mass():
            return comp_tracer_mass_3d(self.solver_obj.fields[tracer_name])
        super(TracerMassConservationCallback, self).__init__(mass, solver_obj, **kwargs)


class MinMaxConservationCallback(DiagnosticCallback):
    """Base class for callbacks that check conservation of a minimum/maximum"""
    variable_names = ['min_value', 'max_value', 'undershoot', 'overshoot']

    def __init__(self, minmax_callback, solver_obj, **kwargs):
        """
        :arg minmax_callback: Python function that takes the solver object as
            an argument and returns a (min, max) value tuple
        :arg solver_obj: Thetis solver object
        :arg kwargs: any additional keyword arguments, see
            :class:`.DiagnosticCallback`.
        """
        super(MinMaxConservationCallback, self).__init__(solver_obj, **kwargs)
        self.minmax_callback = minmax_callback
        self.initial_value = None

    def __call__(self):
        value = self.minmax_callback()
        if self.initial_value is None:
            self.initial_value = value
        overshoot = max(value[1] - self.initial_value[1], 0.0)
        undershoot = min(value[0] - self.initial_value[0], 0.0)
        return value[0], value[1], undershoot, overshoot

    def message_str(self, *args):
        l = '{0:s} {1:g} {2:g}'.format(self.name, args[2], args[3])
        return l


class TracerOvershootCallBack(MinMaxConservationCallback):
    """Checks overshoots of the given tracer field."""
    name = 'tracer overshoot'

    def __init__(self, tracer_name, solver_obj, **kwargs):
        """
        :arg tracer_name: Name of the tracer. Use canonical field names as in
            :class:`.FieldDict`.
        :arg solver_obj: Thetis solver object
        :arg kwargs: any additional keyword arguments, see
            :class:`.DiagnosticCallback`.
        """
        self.name = tracer_name + ' overshoot'

        def minmax():
            tracer_min = self.solver_obj.fields[tracer_name].dat.data.min()
            tracer_max = self.solver_obj.fields[tracer_name].dat.data.max()
            tracer_min = self.solver_obj.comm.allreduce(tracer_min, op=MPI.MIN)
            tracer_max = self.solver_obj.comm.allreduce(tracer_max, op=MPI.MAX)
            return tracer_min, tracer_max
        super(TracerOvershootCallBack, self).__init__(minmax, solver_obj, **kwargs)


class DetectorsCallback(DiagnosticCallback):
    """
    Callback that evaluates the specified fields at the specified locations
    """
    def __init__(self, solver_obj,
                 detector_locations,
                 field_names,
                 name,
                 detector_names=None,
                 **kwargs):
        """
        :arg solver_obj: Thetis solver object
        :arg detector_locations: List of x, y locations in which fields are to
            be interpolated.
        :arg field_names: List of fields to be interpolated.
        :arg name: Unique name for this callback and its associated set of
            detectors. This determines the name of the output h5 file
            (prefixed with `diagnostic_`).
        :arg detector_names: List of names for each of the detectors. If not
            provided automatic names of the form `detectorNNN` are created
            where NNN is the (0-padded) detector number.
        :arg kwargs: any additional keyword arguments, see
            :class:`.DiagnosticCallback`.
        """
        # printing all detector output to log is probably not a useful default:
        kwargs.setdefault('append_to_log', False)
        self.field_dims = [solver_obj.fields[field_name].function_space().value_size
                           for field_name in field_names]
        attrs = {
            # use null-padded ascii strings, dtype='U' not supported in hdf5, see http://docs.h5py.org/en/latest/strings.html
            'field_names': np.array(field_names, dtype='S'),
            'field_dims': self.field_dims,
        }
        super().__init__(solver_obj, array_dim=sum(self.field_dims), attrs=attrs, **kwargs)

        ndetectors = len(detector_locations)
        if detector_names is None:
            fill = len(str(ndetectors))
            self.detector_names = ['detector{:0{fill}d}'.format(i, fill=fill) for i in range(ndetectors)]
        else:
            assert ndetectors == len(detector_names), "Different number of detector locations and names"
            self.detector_names = detector_names
        self._variable_names = self.detector_names
        self.detector_locations = detector_locations
        self.field_names = field_names
        self._name = name

    @property
    def name(self):
        return self._name

    @property
    def variable_names(self):
        return self.detector_names

    def _values_per_field(self, values):
        """
        Given all values evaulated in a detector location, return the values per field"""
        i = 0
        result = []
        for dim in self.field_dims:
            result.append(values[i:i+dim])
            i += dim
        return result

    def message_str(self, *args):
        return '\n'.join(
            'In {}: '.format(name) + ', '.join(
                '{}={}'.format(field_name, field_val) for field_name, field_val in zip(self.field_names, self._values_per_field(values)))
            for name, values in zip(self.detector_names, args))

    def _evaluate_field(self, field_name):
        return self.solver_obj.fields[field_name](self.detector_locations)

    def __call__(self):
        """
        Evaluate all current fields in all detector locations

        Returns a ndetectors x ndims array, where ndims is the sum of the
        dimension of the fields.
        """
        ndetectors = len(self.detector_locations)
        field_vals = []
        for field_name in self.field_names:
            field_vals.append(np.reshape(self._evaluate_field(field_name), (ndetectors, -1)))

        return np.hstack(field_vals)


<<<<<<< HEAD
class ErrorEstimateCallback(DiagnosticCallback):
    """Base class for callbacks that evaluate an error estimator"""
    variable_names = ['error estimate']

    def __init__(self, error_type, solver_obj, **kwargs):
        """
        Creates error estimate evaluation callback object

        :arg error_type: Python function that takes the solver object as
            an argument and returns an error estimator
        :arg solver_obj: Thetis solver object
        :arg kwargs: any additional keyword arguments, see
            :class:`.DiagnosticCallback`.
        """
        kwargs.setdefault('export_to_hdf5', False)
        self.export_to_hdf5 = kwargs.get('export_to_hdf5')
        super(ErrorEstimateCallback, self).__init__(solver_obj, **kwargs)
        self.estimator = error_type
        self.directory = solver_obj.options.output_directory
        self.ix = 0

    def __call__(self):
        f = self.estimator()

        if self.export_to_hdf5:
            index = (5 - len(str(self.ix))) * '0' + str(self.ix)
            with DumbCheckpoint(self.directory + 'hdf5/' + self.label + index, mode=FILE_CREATE) as dc:
                if isinstance(f, FiredrakeFunction):
                    dc.store(f)
                else:
                    for fi in list(f):
                        dc.store(fi)
                dc.close()
        self.ix += 1

        if isinstance(f, FiredrakeFunction):        # TODO: Why can't we just have one output?
            return norm(f), 0                       # TODO: Not really the right thing to output for ExplicitErrorCallback
        else:
            return sqrt(assemble(sum(inner(fi, fi) for fi in f) * dx)), 0.

    def message_str(self, *args):
        line = '{0:s} error estimate {1:11.4e}'.format(self.name, args[0])
        return line


class InteriorResidualCallback(ErrorEstimateCallback):
    """Callback which evaluates strong residual on element interiors."""
    name = 'interior residual'
    label = 'InteriorResidual2d_'

    def __init__(self, solver_obj, **kwargs):
        """
        Creates error estimator corresponding to the strong residual on element interiors.

        :param solver_obj: Thetis solver object.
        :param kwargs: any additional keyword arguments, see
            :class:`.DiagnosticCallback`.
        """
        def interior_residual():
            res_u, res_e = solver_obj.timestepper.interior_residual()
            R = Function(solver_obj.fields.solution_2d.function_space())
            Ru, Re = R.split()
            Ru.rename("momentum residual")
            Re.rename("continuity residual")
            Ru.interpolate(res_u)
            Re.interpolate(res_e)
            return Ru, Re

        super(InteriorResidualCallback, self).__init__(interior_residual, solver_obj, **kwargs)


class BoundaryResidualCallback(ErrorEstimateCallback):
    """Callback which evaluates strong residual across element boundaries."""
    name = 'boundary residual'
    label = 'BoundaryResidual2d_'

    def __init__(self, solver_obj, **kwargs):
        """
        Creates error estimator corresponding to the strong residual across element boundaries.

        :param solver_obj: Thetis solver object.
        :param kwargs: any additional keyword arguments, see
            :class:`.DiagnosticCallback`.
        """
        def boundary_residual():
            res_u1, res_u2, res_e = solver_obj.timestepper.boundary_residual()
            fs = solver_obj.fields.solution_2d.function_space()
            mesh = solver_obj.mesh2d
            els = fs.ufl_element().sub_elements()
            V1 = FunctionSpace(mesh, els[0].family(), els[0].degree())
            V2 = FunctionSpace(mesh, els[1].family(), els[1].degree())
            R = Function(V1 * V1 * V2)
            Ru1, Ru2, Re = R.split()
            Ru1.rename("momentum residual 1")
            Ru2.rename("momentum residual 2")
            Re.rename("continuity residual")

            Ru1.interpolate(res_u1)
            Ru2.interpolate(res_u2)
            Re.interpolate(res_e)
            return Ru1, Ru2, Re

        super(BoundaryResidualCallback, self).__init__(boundary_residual, solver_obj, **kwargs)


class ExplicitErrorCallback(ErrorEstimateCallback):
    r"""
    Estimate error using an a posteriori error indicator [Ainsworth and Oden, 1997], given by

    .. math::
        \|\textbf{R}(\textbf{q}_h)\|_{\mathcal{L}_2(K)}
            + h_K^{-1}\|\textbf{r}(\textbf{q}_h)\|_{\mathcal{L}_2(\partial K)},

    where
    :math:`\textbf{q}_h` is the approximation to the PDE solution,
    :math:`\textbf{R}` denotes the strong residual on element interiors,
    :math:`\textbf{r}` denotes the strong residual on element boundaries,
    :math:`h_K` is the size of mesh element `K`.
    """
    name = 'explicit'
    label = 'ExplicitError2d_'

    def __init__(self, solver_obj, **kwargs):
        """
        Creates error estimator corresponding to the strong residual across element boundaries.

        :param solver_obj: Thetis solver object.
        :param kwargs: any additional keyword arguments, see
            :class:`.DiagnosticCallback`.
        """
        def explicit_error():
            # Create P0 spaces and an associated TestFunction `v`, scaled to take value 1 in each cell. Suppose we have
            # an error estimator `e`. Then this ensures `assemble(assemble(p0_test * e * dx) * dx) = assemble(e * dx)`
            # (for piecewise constant and piecewise linear estimators `e`).
            mesh = solver_obj.mesh2d
            P0 = FunctionSpace(mesh, "DG", 0)
            v = Constant(mesh.num_cells()) * TestFunction(P0)
            ee = Function(P0, name="explicit error")
            h = CellSize(mesh)

            # Take a weighted sum of residual contributions from element interiors and element boundaries
            if solver_obj.options.tracer_only:
                res = solver_obj.timestepper.tracer_integrator.interior_residual()
                bres = solver_obj.timestepper.tracer_integrator.boundary_residual()
            else:
                res_u, res_e = solver_obj.timestepper.interior_residual()
                res = inner(res_u, res_u) + res_e * res_e
                bres_u1, bres_u2, bres_e = solver_obj.timestepper.boundary_residual()
                bres = bres_u1 * bres_u1 + bres_u2 * bres_u2 + bres_e * bres_e
            print("interior residual norm = {i:.4e}".format(i=norm(res)))
            print("boundary residual norm = {b:.4e}".format(b=norm(bres)))
            ee.interpolate(assemble(v * sqrt(assemble(v * (res + bres) / h * dx)) * dx))

            return ee

        super(ExplicitErrorCallback, self).__init__(explicit_error, solver_obj, **kwargs)
=======
class AccumulatorCallback(DiagnosticCallback):
    """Callback that evaluates a (scalar) functional involving integrals in both time and space. This callback can also
    be used to assemble time dependent objective functionals for adjoint simulations. Time integration is achieved using
    the trapezium rule."""
    variable_names = ['spatial integral at current timestep']

    def __init__(self, scalar_callback, solver_obj, **kwargs):
        """
        :arg scalar_callback: Python function that returns a list of values of an objective functional.
        :arg solver_obj: Thetis solver object
        :arg **kwargs: any additional keyword arguments, see DiagnosticCallback
        """
        kwargs.setdefault('export_to_hdf5', False)
        kwargs.setdefault('append_to_log', False)
        super(AccumulatorCallback, self).__init__(solver_obj, **kwargs)
        self.scalar_callback = scalar_callback      # Evaluate functional
        self.dt = solver_obj.options.timestep
        self.integrant = 0.
        self.old_value = None

    def __call__(self):
        scalar_value = self.scalar_callback()
        if self.old_value is not None:
            self.integrant += 0.5 * (self.old_value + scalar_value) * self.dt
        self.old_value = scalar_value

        return scalar_value

    def get_val(self):
        return self.integrant

    def message_str(self, *args):
        line = '{0:s} value {1:11.4e}'.format(self.name, args[0])
        return line
>>>>>>> 67118d4a
<|MERGE_RESOLUTION|>--- conflicted
+++ resolved
@@ -517,7 +517,42 @@
         return np.hstack(field_vals)
 
 
-<<<<<<< HEAD
+class AccumulatorCallback(DiagnosticCallback):
+    """Callback that evaluates a (scalar) functional involving integrals in both time and space. This callback can also
+    be used to assemble time dependent objective functionals for adjoint simulations. Time integration is achieved using
+    the trapezium rule."""
+    variable_names = ['spatial integral at current timestep']
+
+    def __init__(self, scalar_callback, solver_obj, **kwargs):
+        """
+        :arg scalar_callback: Python function that returns a list of values of an objective functional.
+        :arg solver_obj: Thetis solver object
+        :arg **kwargs: any additional keyword arguments, see DiagnosticCallback
+        """
+        kwargs.setdefault('export_to_hdf5', False)
+        kwargs.setdefault('append_to_log', False)
+        super(AccumulatorCallback, self).__init__(solver_obj, **kwargs)
+        self.scalar_callback = scalar_callback      # Evaluate functional
+        self.dt = solver_obj.options.timestep
+        self.integrant = 0.
+        self.old_value = None
+
+    def __call__(self):
+        scalar_value = self.scalar_callback()
+        if self.old_value is not None:
+            self.integrant += 0.5 * (self.old_value + scalar_value) * self.dt
+        self.old_value = scalar_value
+
+        return scalar_value
+
+    def get_val(self):
+        return self.integrant
+
+    def message_str(self, *args):
+        line = '{0:s} value {1:11.4e}'.format(self.name, args[0])
+        return line
+
+
 class ErrorEstimateCallback(DiagnosticCallback):
     """Base class for callbacks that evaluate an error estimator"""
     variable_names = ['error estimate']
@@ -673,40 +708,4 @@
 
             return ee
 
-        super(ExplicitErrorCallback, self).__init__(explicit_error, solver_obj, **kwargs)
-=======
-class AccumulatorCallback(DiagnosticCallback):
-    """Callback that evaluates a (scalar) functional involving integrals in both time and space. This callback can also
-    be used to assemble time dependent objective functionals for adjoint simulations. Time integration is achieved using
-    the trapezium rule."""
-    variable_names = ['spatial integral at current timestep']
-
-    def __init__(self, scalar_callback, solver_obj, **kwargs):
-        """
-        :arg scalar_callback: Python function that returns a list of values of an objective functional.
-        :arg solver_obj: Thetis solver object
-        :arg **kwargs: any additional keyword arguments, see DiagnosticCallback
-        """
-        kwargs.setdefault('export_to_hdf5', False)
-        kwargs.setdefault('append_to_log', False)
-        super(AccumulatorCallback, self).__init__(solver_obj, **kwargs)
-        self.scalar_callback = scalar_callback      # Evaluate functional
-        self.dt = solver_obj.options.timestep
-        self.integrant = 0.
-        self.old_value = None
-
-    def __call__(self):
-        scalar_value = self.scalar_callback()
-        if self.old_value is not None:
-            self.integrant += 0.5 * (self.old_value + scalar_value) * self.dt
-        self.old_value = scalar_value
-
-        return scalar_value
-
-    def get_val(self):
-        return self.integrant
-
-    def message_str(self, *args):
-        line = '{0:s} value {1:11.4e}'.format(self.name, args[0])
-        return line
->>>>>>> 67118d4a
+        super(ExplicitErrorCallback, self).__init__(explicit_error, solver_obj, **kwargs)