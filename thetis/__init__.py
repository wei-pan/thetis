from __future__ import absolute_import
from thetis.utility import *
from thetis.log import *
import thetis.timeintegrator as timeintegrator  # NOQA
import thetis.solver as solver  # NOQA
import thetis.solver2d as solver2d  # NOQA
from thetis.callback import DiagnosticCallback  # NOQA
import thetis.limiter as limiter      # NOQA
<<<<<<< HEAD
from thetis.assembledschur import AssembledSchurPC
=======
from thetis._version import get_versions
__version__ = get_versions()['version']
del get_versions

parameters['pyop2_options']['lazy_evaluation'] = False

from ._version import get_versions
__version__ = get_versions()['version']
del get_versions
>>>>>>> 6635a9f1
<|MERGE_RESOLUTION|>--- conflicted
+++ resolved
@@ -6,9 +6,8 @@
 import thetis.solver2d as solver2d  # NOQA
 from thetis.callback import DiagnosticCallback  # NOQA
 import thetis.limiter as limiter      # NOQA
-<<<<<<< HEAD
 from thetis.assembledschur import AssembledSchurPC
-=======
+
 from thetis._version import get_versions
 __version__ = get_versions()['version']
 del get_versions
@@ -17,5 +16,4 @@
 
 from ._version import get_versions
 __version__ = get_versions()['version']
-del get_versions
->>>>>>> 6635a9f1
+del get_versions