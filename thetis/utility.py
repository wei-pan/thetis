"""
Utility functions and classes for 3D hydrostatic ocean model
"""
from __future__ import absolute_import
from .firedrake import *
import os
import numpy as np
import numpy.linalg as la
import sys
from .physical_constants import physical_constants
from pyop2.profiling import timed_region, timed_function, timed_stage  # NOQA
from mpi4py import MPI  # NOQA
import ufl  # NOQA
import coffee.base as ast  # NOQA
from collections import OrderedDict, namedtuple  # NOQA
from .field_defs import field_metadata
from .log import *
from firedrake import Function as FiredrakeFunction
from firedrake import Constant as FiredrakeConstant
from firedrake import Expression as FiredrakeExpression
from abc import ABCMeta, abstractmethod

ds_surf = ds_t
ds_bottom = ds_b

# TODO move 3d model classes to separate module


class FrozenClass(object):
    """A class where creating a new attribute will raise an exception if _isfrozen == True"""
    _isfrozen = False

    def __setattr__(self, key, value):
        if self._isfrozen and not hasattr(self, key):
            raise TypeError('Adding new attribute "{:}" to {:} class is forbidden'.format(key, self.__class__.__name__))
        super(FrozenClass, self).__setattr__(key, value)


class SumFunction(object):
    """
    Helper class to keep track of sum of Coefficients.
    """
    def __init__(self):
        """
        Initialize empty sum.

        get operation returns Constant(0)
        """
        self.coeff_list = []

    def add(self, coeff):
        """
        Adds a coefficient to self
        """
        if coeff is None:
            return
        self.coeff_list.append(coeff)

    def get_sum(self):
        """
        Returns a sum of all added Coefficients
        """
        if len(self.coeff_list) == 0:
            return None
        return sum(self.coeff_list)


class AttrDict(dict):
    """
    Dictionary that provides both self['key'] and self.key access to members.

    http://stackoverflow.com/questions/4984647/accessing-dict-keys-like-an-attribute-in-python
    """
    def __init__(self, *args, **kwargs):
        if sys.version_info < (2, 7, 4):
            raise Exception('AttrDict requires python >= 2.7.4 to avoid memory leaks')
        super(AttrDict, self).__init__(*args, **kwargs)
        self.__dict__ = self


class FieldDict(AttrDict):
    """
    AttrDict that checks that all added fields have proper meta data.

    Values can be either Function or Constant objects.
    """
    def _check_inputs(self, key, value):
        if key != '__dict__':
            from firedrake.functionspaceimpl import MixedFunctionSpace, WithGeometry
            if not isinstance(value, (FiredrakeFunction, FiredrakeConstant)):
                raise TypeError('Value must be a Function or Constant object')
            fs = value.function_space()
            is_mixed = (isinstance(fs, MixedFunctionSpace)
                        or (isinstance(fs, WithGeometry)
                            and isinstance(fs.topological, MixedFunctionSpace)))
            if not is_mixed and key not in field_metadata:
                msg = 'Trying to add a field "{:}" that has no metadata. ' \
                      'Add field_metadata entry to field_defs.py'.format(key)
                raise Exception(msg)

    def _set_functionname(self, key, value):
        """Set function.name to key to ensure consistent naming"""
        if isinstance(value, FiredrakeFunction):
            value.rename(name=key)

    def __setitem__(self, key, value):
        self._check_inputs(key, value)
        self._set_functionname(key, value)
        super(FieldDict, self).__setitem__(key, value)

    def __setattr__(self, key, value):
        self._check_inputs(key, value)
        self._set_functionname(key, value)
        super(FieldDict, self).__setattr__(key, value)


ElementContinuity = namedtuple("ElementContinuity", ["horizontal", "vertical"])
"""
A named tuple describing the continuity of an element in the horizontal/vertical direction.

The field value is one of "cg", "hdiv", or "dg".
"""


def element_continuity(ufl_element):
    """Return an :class:`ElementContinuity` instance with the
    continuity of a given element.

    :arg ufl_element: The UFL element to determine the continuity
        of.
    :returns: A new :class:`ElementContinuity` instance.
    """
    elem = ufl_element
    elem_types = {
        'Discontinuous Lagrange': 'dg',
        'Lagrange': 'cg',
        'Raviart-Thomas': 'hdiv',
        'Q': 'cg',
        'DQ': 'dg',
    }

    if isinstance(elem, ufl.finiteelement.mixedelement.MixedElement):
        elem = elem.sub_elements()[0]
    if isinstance(elem, ufl.finiteelement.mixedelement.VectorElement):
        elem = elem.sub_elements()[0]  # take the elem of first component
    if isinstance(elem, ufl.finiteelement.tensorproductelement.TensorProductElement):
        a, b = elem.sub_elements()
        horiz_type = elem_types[a.family()]
        vert_type = elem_types[b.family()]
    elif isinstance(elem, ufl.finiteelement.hdivcurl.HDivElement):
        horiz_type = 'hdiv'
        vert_type = 'hdiv'
    else:
        horiz_type = elem_types[elem.family()]
        vert_type = horiz_type
    return ElementContinuity(horiz_type, vert_type)


def create_directory(path, comm=COMM_WORLD):
    """
    Create a directory on disk

    Raises IOError if a file with the same name already exists.
    """
    if comm.rank == 0:
        if os.path.exists(path):
            if not os.path.isdir(path):
                raise IOError('file with same name exists', path)
        else:
            os.makedirs(path)
    comm.barrier()
    return path


def get_facet_mask(function_space, mode='geometric', facet='bottom'):
    """
    Returns the top/bottom nodes of extruded 3D elements.

    :arg function_space: Firedrake :class:`FunctionSpace` object
    :kwarg str mode: 'topological', to retrieve nodes that lie on the facet, or
        'geometric' for nodes whose basis functions do not vanish on the facet.
    :kwarg str facet: 'top' or 'bottom'

    .. note::
        The definition of top/bottom depends on the direction of the extrusion.
        Here we assume that the mesh has been extruded upwards (along positive
        z axis).
    """
    section, iset, facets = function_space.cell_boundary_masks[mode]
    ifacet = -2 if facet == 'bottom' else -1
    off = section.getOffset(facets[ifacet])
    dof = section.getDof(facets[ifacet])
    indices = iset[off:off+dof]
    return indices


def extrude_mesh_sigma(mesh2d, n_layers, bathymetry_2d, z_stretch_fact=1.0,
                       min_depth=None):
    """
    Extrudes a 2d surface mesh with bathymetry data defined in a 2d field.

    Generates a uniform terrain following mesh.

    :arg mesh2d: 2D mesh
    :arg n_layers: number of vertical layers
    :arg bathymetry: 2D :class:`Function` of the bathymetry
        (the depth of the domain; positive downwards)
    """
    mesh = ExtrudedMesh(mesh2d, layers=n_layers, layer_height=1.0/n_layers)

    coordinates = mesh.coordinates
    fs_3d = coordinates.function_space()
    fs_2d = bathymetry_2d.function_space()
    new_coordinates = Function(fs_3d)

    z_stretch_func = Function(fs_2d)
    if isinstance(z_stretch_fact, FiredrakeFunction):
        assert z_stretch_fact.function_space() == fs_2d
        z_stretch_func = z_stretch_fact
    else:
        z_stretch_func.assign(z_stretch_fact)

    # number of nodes in vertical direction
    n_vert_nodes = fs_3d.finat_element.space_dimension() / fs_2d.finat_element.space_dimension()

    min_depth_arr = np.ones((n_layers+1, ))*1e22
    if min_depth is not None:
        for i, v in enumerate(min_depth):
            min_depth_arr[i] = v

    nodes = get_facet_mask(fs_3d, 'geometric', 'bottom')
    idx = op2.Global(len(nodes), nodes, dtype=np.int32, name='node_idx')
    min_depth_op2 = op2.Global(len(min_depth_arr), min_depth_arr, name='min_depth')
    kernel = op2.Kernel("""
        void my_kernel(double *new_coords, double *old_coords, double *bath2d, double *z_stretch, int *idx, double *min_depth) {
            for ( int d = 0; d < %(nodes)d; d++ ) {
                double s_fact = z_stretch[d];
                for ( int e = 0; e < %(v_nodes)d; e++ ) {
                    new_coords[3*(idx[d]+e) + 0] = old_coords[3*(idx[d]+e) + 0];
                    new_coords[3*(idx[d]+e) + 1] = old_coords[3*(idx[d]+e) + 1];
                    double sigma = 1.0 - old_coords[3*(idx[d]+e) + 2]; // top 0, bot 1
                    double new_z = -bath2d[d] * pow(sigma, s_fact) ;
                    int layer = fmin(fmax(round(sigma*(%(n_layers)d + 1) - 1.0), 0.0), %(n_layers)d);
                    double max_z = -min_depth[layer];
                    new_z = fmax(new_z, max_z);
                    new_coords[3*(idx[d]+e) + 2] = new_z;
                }
            }
        }""" % {'nodes': fs_2d.finat_element.space_dimension(),
                'v_nodes': n_vert_nodes,
                'n_layers': n_layers},
        'my_kernel')

    op2.par_loop(kernel, mesh.cell_set,
                 new_coordinates.dat(op2.WRITE, fs_3d.cell_node_map()),
                 coordinates.dat(op2.READ, fs_3d.cell_node_map()),
                 bathymetry_2d.dat(op2.READ, fs_2d.cell_node_map()),
                 z_stretch_func.dat(op2.READ, fs_2d.cell_node_map()),
                 idx(op2.READ),
                 min_depth_op2(op2.READ),
                 iterate=op2.ALL)

    mesh.coordinates.assign(new_coordinates)

    return mesh


def comp_volume_2d(eta, bath):
    """Computes volume of the 2D domain as an integral of the elevation field"""
    val = assemble((eta+bath)*dx)
    return val


def comp_volume_3d(mesh):
    """Computes volume of the 3D domain as an integral"""
    one = Constant(1.0, domain=mesh.coordinates.ufl_domain())
    val = assemble(one*dx)
    return val


def comp_tracer_mass_2d(eta, bath, scalar_func):
    """
    Computes total tracer mass in the 2D domain
    :arg eta: elevation :class:`Function`
    :arg bath: bathymetry :class:`Function`
    :arg scalar_func: scalar :class:`Function` to integrate
    """

    val = assemble((eta+bath)*scalar_func*dx)
    return val


def comp_tracer_mass_3d(scalar_func):
    """
    Computes total tracer mass in the 3D domain

    :arg scalar_func: scalar :class:`Function` to integrate
    """
    val = assemble(scalar_func*dx)
    return val


def get_zcoord_from_mesh(zcoord, solver_parameters={}):
    """
    Evaluates z coordinates from the 3D mesh

    :arg zcoord: scalar :class:`Function` where coordinates will be stored
    """
    # TODO coordinates should probably be interpolated instead
    solver_parameters.setdefault('ksp_atol', 1e-12)
    solver_parameters.setdefault('ksp_rtol', 1e-16)
    fs = zcoord.function_space()
    tri = TrialFunction(fs)
    test = TestFunction(fs)
    a = tri*test*dx
    l = fs.mesh().coordinates[2]*test*dx
    solve(a == l, zcoord, solver_parameters=solver_parameters)
    return zcoord


class VerticalVelocitySolver(object):
    r"""
    Computes vertical velocity diagnostically from the continuity equation

    Vertical velocity is obtained from the continuity equation

    .. math::
        \frac{\partial w}{\partial z} = -\nabla_h \cdot \textbf{u}
        :label: continuity_eq_3d

    and the bottom impermeability condition (:math:`h` denotes the bathymetry)

    .. math::
        \textbf{n}_h \cdot \textbf{u} + w n_z &= 0 \quad \forall \mathbf{x} \in \Gamma_{b} \\
        \Leftrightarrow w &= -\nabla_h h \cdot \mathbf{u} \quad \forall \mathbf{x} \in \Gamma_{b}

    :math:`w` can be solved with the weak form

    .. math::
        \int_{\Gamma_s} w n_z \varphi dS
        + \int_{\mathcal{I}_h} \text{avg}(w) \text{jump}(\varphi n_z) dS
        - \int_{\Omega} w \frac{\partial \varphi}{\partial z} dx
        = \\
        \int_{\Omega} \mathbf{u} \cdot \nabla_h \varphi dx
        - \int_{\mathcal{I}_h \cup \mathcal{I}_v} \text{avg}(\mathbf{u}) \cdot \text{jump}(\varphi \mathbf{n}_h) dS
        - \int_{\Gamma_s} \mathbf{u} \cdot \varphi \mathbf{n}_h dS

    where the :math:`\Gamma_b` terms vanish due to the bottom impermeability
    condition.
    """
    def __init__(self, solution, uv, bathymetry, boundary_funcs={},
                 solver_parameters={}):
        """
        :arg solution: w :class:`Function`
        :arg uv: horizontal velocity :class:`Function`
        :arg bathymetry: bathymetry :class:`Function`
        :kwarg dict boundary_funcs: boundary conditions used in the 3D momentum
            equation. Provides external values of uv (if any).
        :kwarg dict solver_parameters: PETSc solver options
        """
        solver_parameters.setdefault('snes_type', 'ksponly')
        solver_parameters.setdefault('ksp_type', 'preonly')
        solver_parameters.setdefault('pc_type', 'bjacobi')
        solver_parameters.setdefault('sub_ksp_type', 'preonly')
        solver_parameters.setdefault('sub_pc_type', 'ilu')
        fs = solution.function_space()
        mesh = fs.mesh()
        test = TestFunction(fs)
        tri = TrialFunction(fs)
        normal = FacetNormal(mesh)

        # define measures with a reasonable quadrature degree
        p, q = fs.ufl_element().degree()
        self.quad_degree = (2*p, 2*q)
        self.dx = dx(degree=self.quad_degree)
        self.dS_h = dS_h(degree=self.quad_degree)
        self.dS_v = dS_v(degree=self.quad_degree)
        self.ds_surf = ds_surf(degree=self.quad_degree)

        # NOTE weak dw/dz
        a = tri[2]*test[2]*normal[2]*ds_surf + \
            avg(tri[2])*jump(test[2], normal[2])*dS_h - Dx(test[2], 2)*tri[2]*self.dx

        # NOTE weak div(uv)
        uv_star = avg(uv)
        # NOTE in the case of mimetic uv the div must be taken over all components
        l_v_facet = (uv_star[0]*jump(test[2], normal[0])
                     + uv_star[1]*jump(test[2], normal[1])
                     + uv_star[2]*jump(test[2], normal[2]))*self.dS_v
        l_h_facet = (uv_star[0]*jump(test[2], normal[0])
                     + uv_star[1]*jump(test[2], normal[1])
                     + uv_star[2]*jump(test[2], normal[2]))*self.dS_h
        l_surf = (uv[0]*normal[0]
                  + uv[1]*normal[1] + uv[2]*normal[2])*test[2]*self.ds_surf
        l_vol = inner(uv, nabla_grad(test[2]))*self.dx
        l = l_vol - l_v_facet - l_h_facet - l_surf
        for bnd_marker in sorted(mesh.exterior_facets.unique_markers):
            funcs = boundary_funcs.get(bnd_marker)
            ds_bnd = ds_v(int(bnd_marker), degree=self.quad_degree)
            if funcs is None:
                # assume land boundary
                continue
            else:
                # use symmetry condition
                l += -(uv[0]*normal[0] + uv[1]*normal[1])*test[2]*ds_bnd

        # NOTE For ALE mesh constant_jacobian should be False
        # however the difference is very small as A is nearly independent of
        # mesh stretching: only the normals vary in time
        self.prob = LinearVariationalProblem(a, l, solution,
                                             constant_jacobian=True)
        self.solver = LinearVariationalSolver(self.prob,
                                              solver_parameters=solver_parameters)

    def solve(self):
        """Compute w"""
        self.solver.solve()


class VerticalIntegrator(object):
    """
    Computes vertical integral (or average) of a field.

    """
    def __init__(self, input, output, bottom_to_top=True,
                 bnd_value=Constant(0.0), average=False,
                 bathymetry=None, elevation=None, solver_parameters={}):
        """
        :arg input: 3D field to integrate
        :arg output: 3D field where the integral is stored
        :kwarg bottom_to_top: Defines the integration direction: If True integration is performed along the z axis, from bottom surface to top surface.
        :kwarg bnd_value: Value of the integral at the bottom (top) boundary if bottom_to_top is True (False)
        :kwarg average: If True computes the vertical average instead. Requires bathymetry and elevation fields
        :kwarg bathymetry: 3D field defining the bathymetry
        :kwarg elevation: 3D field defining the free surface elevation
        :kwarg dict solver_parameters: PETSc solver options
        """
        solver_parameters.setdefault('snes_type', 'ksponly')
        solver_parameters.setdefault('ksp_type', 'preonly')
        solver_parameters.setdefault('pc_type', 'bjacobi')
        solver_parameters.setdefault('sub_ksp_type', 'preonly')
        solver_parameters.setdefault('sub_pc_type', 'ilu')

        self.output = output
        space = output.function_space()
        mesh = space.mesh()
        vertical_is_dg = element_continuity(space.ufl_element()).vertical in ['dg', 'hdiv']
        tri = TrialFunction(space)
        phi = TestFunction(space)
        normal = FacetNormal(mesh)

        # define measures with a reasonable quadrature degree
        p, q = space.ufl_element().degree()
        p_in, q_in = input.function_space().ufl_element().degree()
        self.quad_degree = (p+p_in+1, q+q_in+1)
        self.dx = dx(degree=self.quad_degree)
        self.dS_h = dS_h(degree=self.quad_degree)
        self.ds_surf = ds_surf(degree=self.quad_degree)
        self.ds_bottom = ds_bottom(degree=self.quad_degree)

        if bottom_to_top:
            bnd_term = normal[2]*inner(bnd_value, phi)*self.ds_bottom
            mass_bnd_term = normal[2]*inner(tri, phi)*self.ds_surf
        else:
            bnd_term = normal[2]*inner(bnd_value, phi)*self.ds_surf
            mass_bnd_term = normal[2]*inner(tri, phi)*self.ds_bottom

        self.a = -inner(Dx(phi, 2), tri)*self.dx + mass_bnd_term
        if bottom_to_top:
            up_value = tri('+')
        else:
            up_value = tri('-')
        if vertical_is_dg:
            if len(input.ufl_shape) > 0:
                dim = input.ufl_shape[0]
                for i in range(dim):
                    self.a += up_value[i]*jump(phi[i], normal[2])*self.dS_h
            else:
                self.a += up_value*jump(phi, normal[2])*self.dS_h
        if average:
            source = input/(elevation + bathymetry)
        else:
            source = input
        self.l = inner(source, phi)*self.dx + bnd_term
        self.prob = LinearVariationalProblem(self.a, self.l, output, constant_jacobian=average)
        self.solver = LinearVariationalSolver(self.prob, solver_parameters=solver_parameters)

    def solve(self):
        """
        Computes the integral and stores it in the output field.
        """
        self.solver.solve()


class DensitySolver(object):
    r"""
    Computes density from salinity and temperature using the equation of state.

    Water density is defined as

    .. math::
        \rho = \rho'(T, S, p) + \rho_0

    This method computes the density anomaly :math:`\rho'`.

    Density is computed point-wise assuming that temperature, salinity and
    density are in the same function space.
    """
    def __init__(self, salinity, temperature, density, eos_class):
        """
        :arg salinity: water salinity field
        :type salinity: :class:`Function`
        :arg temperature: water temperature field
        :type temperature: :class:`Function`
        :arg density: water density field
        :type density: :class:`Function`
        :arg eos_class: equation of state that defines water density
        :type eos_class: :class:`EquationOfState`
        """
        self.fs = density.function_space()
        self.eos = eos_class

        if isinstance(salinity, FiredrakeFunction):
            assert self.fs == salinity.function_space()
        if isinstance(temperature, FiredrakeFunction):
            assert self.fs == temperature.function_space()

        self.s = salinity
        self.t = temperature
        self.rho = density

    def _get_array(self, function):
        """Returns numpy data array from a :class:`Function`"""
        if isinstance(function, FiredrakeFunction):
            assert self.fs == function.function_space()
            return function.dat.data[:]
        if isinstance(function, FiredrakeConstant):
            return function.dat.data[0]
        # assume that function is a float
        return function

    def solve(self):
        """Compute density"""
        s = self._get_array(self.s)
        th = self._get_array(self.t)
        p = 0.0  # NOTE ignore pressure for now
        rho0 = self._get_array(physical_constants['rho0'])
        self.rho.dat.data[:] = self.eos.compute_rho(s, th, p, rho0)


class DensitySolverWeak(object):
    r"""
    Computes density from salinity and temperature using the equation of state.

    Water density is defined as

    .. math::
        \rho = \rho'(T, S, p) + \rho_0

    This method computes the density anomaly :math:`\rho'`.

    Density is computed in a weak sense by projecting the analytical expression
    on the density field.
    """
    def __init__(self, salinity, temperature, density, eos_class):
        """
        :arg salinity: water salinity field
        :type salinity: :class:`Function`
        :arg temperature: water temperature field
        :type temperature: :class:`Function`
        :arg density: water density field
        :type density: :class:`Function`
        :arg eos_class: equation of state that defines water density
        :type eos_class: :class:`EquationOfState`
        """
        self.fs = density.function_space()
        self.eos = eos_class

        assert isinstance(salinity, (FiredrakeFunction, FiredrakeConstant))
        assert isinstance(temperature, (FiredrakeFunction, FiredrakeConstant))

        self.s = salinity
        self.t = temperature
        self.density = density
        self.p = Constant(0.)
        rho0 = physical_constants['rho0']

        f = self.eos.eval(self.s, self.t, self.p, rho0)
        self.projector = Projector(f, self.density)

    def ensure_positive_salinity(self):
        """
        make sure salinity is not negative

        some EOS depend on sqrt(salt).
        """
        # FIXME this is really hacky and modifies the state variable
        # NOTE if salt field is P2 checking nodal values is not enough ..
        ix = self.s.dat.data < 0
        self.s.dat.data[ix] = 0.0

    def solve(self):
        """Compute density"""
        self.ensure_positive_salinity()
        self.projector.project()


def compute_baroclinic_head(solver):
    r"""
    Computes the baroclinic head :math:`r` from the density field

    .. math::
        r = \frac{1}{\rho_0} \int_{z}^\eta  \rho' d\zeta.
    """
    with timed_stage('density_solve'):
        solver.density_solver.solve()
    with timed_stage('rho_integral'):
        solver.rho_integrator.solve()
        solver.fields.baroc_head_3d *= -physical_constants['rho0_inv']
    with timed_stage('int_pg_solve'):
        solver.int_pg_calculator.solve()


class VelocityMagnitudeSolver(object):
    """
    Computes magnitude of (u[0],u[1],w) and stores it in solution
    """
    def __init__(self, solution, u=None, w=None, min_val=1e-6,
                 solver_parameters={}):
        """
        :arg solution: scalar field for velocity magnitude scalar :class:`Function`
        :type solution: :class:`Function`
        :kwarg u: horizontal velocity
        :type u: :class:`Function`
        :kwarg w: vertical velocity
        :type w: :class:`Function`
        :kwarg float min_val: minimum value of magnitude. Minimum value of solution
            will be clipped to this value
        :kwarg dict solver_parameters: PETSc solver options


        If ``u`` is None computes magnitude of (0,0,w).

        If ``w`` is None computes magnitude of (u[0],u[1],0).
        """
        self.solution = solution
        self.min_val = min_val
        function_space = solution.function_space()
        test = TestFunction(function_space)
        tri = TrialFunction(function_space)

        a = test*tri*dx
        s = 0
        if u is not None:
            s += u[0]**2 + u[1]**2
        if w is not None:
            s += w**2
        l = test*sqrt(s)*dx
        self.prob = LinearVariationalProblem(a, l, solution)
        self.solver = LinearVariationalSolver(self.prob, solver_parameters=solver_parameters)

    def solve(self):
        """Compute the magnitude"""
        self.solver.solve()
        np.maximum(self.solution.dat.data, self.min_val, self.solution.dat.data)


class Mesh3DConsistencyCalculator(object):
    r"""
    Computes a hydrostatic consistency criterion metric on the 3D mesh.

    Let :math:`\Delta x` and :math:`\Delta z` denote the horizontal and vertical
    element sizes. The hydrostatic consistency criterion (HCC) can then be
    expressed as

    .. math::
        R = \frac{|\nabla h| \Delta x}{\Delta z} < 1

    where :math:`\nabla h` is the bathymetry gradient (or gradient of the
    internal horizontal facet).

    Violating the hydrostatic consistency criterion leads to internal pressure
    gradient errors.
    In practice one can violate the :math:`R < 1` condition without
    jeopardizing numerical stability; typically :math:`R < 5`.
    Mesh consistency can be improved by coarsening the vertical
    mesh, refining the horizontal mesh, or smoothing the bathymetry.

    For a 3D prism, let :math:`\delta z_t,\delta z_b` denote the maximal
    :math:`z` coordinate difference in the surface and bottom facets,
    respectively, and :math:`\Delta z` the height of the prism.
    We can then compute :math:`R` for the two facets as

    .. math::
        R_t &= \frac{\delta z_t}{\Delta z} \\
        R_b &= \frac{\delta z_b}{\Delta z}

    For a straight prism we have :math:`R = 0`, and :math:`R = 1` in
    the case where the highest bottom node is at the same level as the lowest
    surface node.
    """
    def __init__(self, solver_obj):
        """
        :arg solver_obj: :class:`FlowSolver` object
        """
        self.solver_obj = solver_obj
        self.output = self.solver_obj.fields.hcc_metric_3d
        self.z_coord = solver_obj.fields.z_coord_3d

        # create par loop for computing delta
        self.fs_3d = self.solver_obj.function_spaces.P1DG
        assert self.output.function_space() == self.fs_3d

        nodes = get_facet_mask(self.fs_3d, 'geometric', 'bottom')
        self.idx = op2.Global(len(nodes), nodes, dtype=np.int32, name='node_idx')
        self.kernel = op2.Kernel("""
            void my_kernel(double *output, double *z_field, int *idx) {
                // compute max delta z on top and bottom facets
                double z_top_max = -1e20;
                double z_top_min = 1e20;
                double z_bot_max = -1e20;
                double z_bot_min = 1e20;
                int i_top = 1;
                int i_bot = 0;
                for ( int d = 0; d < %(nodes)d; d++ ) {
                    double z_top = z_field[idx[d] + i_top];
                    double z_bot = z_field[idx[d] + i_bot];
                    z_top_max = fmax(z_top, z_top_max);
                    z_top_min = fmin(z_top, z_top_min);
                    z_bot_max = fmax(z_bot, z_bot_max);
                    z_bot_min = fmin(z_bot, z_bot_min);
                }
                double delta_z_top = z_top_max - z_top_min;
                double delta_z_bot = z_bot_max - z_bot_min;
                // compute R ratio
                for ( int d = 0; d < %(nodes)d; d++ ) {
                    double z_top = z_field[idx[d] + i_top];
                    double z_bot = z_field[idx[d] + i_bot];
                    double h = z_top - z_bot;
                    output[idx[d] + i_top] = delta_z_top/h;
                    output[idx[d] + i_bot] = delta_z_bot/h;
                }
            }""" % {'nodes': len(nodes)},
            'my_kernel')

    def solve(self):
        """Compute the HCC metric"""
        op2.par_loop(self.kernel, self.solver_obj.mesh.cell_set,
                     self.output.dat(op2.WRITE, self.output.function_space().cell_node_map()),
                     self.z_coord.dat(op2.READ, self.z_coord.function_space().cell_node_map()),
                     self.idx(op2.READ),
                     iterate=op2.ALL)
        # compute global min/max
        r_min = self.output.dat.data.min()
        r_max = self.output.dat.data.max()
        r_min = self.solver_obj.comm.allreduce(r_min, op=MPI.MIN)
        r_max = self.solver_obj.comm.allreduce(r_max, op=MPI.MAX)
        print_output('HCC: {:} .. {:}'.format(r_min, r_max))


class ExpandFunctionTo3d(object):
    """
    Copy a 2D field to 3D

    Copies a field from 2D mesh to 3D mesh, assigning the same value over the
    vertical dimension. Horizontal function spaces must be the same.

    .. code-block:: python

        U = FunctionSpace(mesh, 'DG', 1)
        U_2d = FunctionSpace(mesh2d, 'DG', 1)
        func2d = Function(U_2d)
        func3d = Function(U)
        ex = ExpandFunctionTo3d(func2d, func3d)
        ex.solve()
    """
    def __init__(self, input_2d, output_3d, elem_height=None):
        """
        :arg input_2d: 2D source field
        :type input_2d: :class:`Function`
        :arg output_3d: 3D target field
        :type output_3d: :class:`Function`
        :kwarg elem_height: scalar :class:`Function` in 3D mesh that defines
            the vertical element size. Needed only in the case of HDiv function
            spaces.
        """
        self.input_2d = input_2d
        self.output_3d = output_3d
        self.fs_2d = self.input_2d.function_space()
        self.fs_3d = self.output_3d.function_space()

        family_2d = self.fs_2d.ufl_element().family()
        ufl_elem = self.fs_3d.ufl_element()
        if isinstance(ufl_elem, ufl.VectorElement):
            # Unwind vector
            ufl_elem = ufl_elem.sub_elements()[0]
        if isinstance(ufl_elem, ufl.HDivElement):
            # RT case
            ufl_elem = ufl_elem._element
        if ufl_elem.family() == 'TensorProductElement':
            # a normal tensorproduct element
            family_3dh = ufl_elem.sub_elements()[0].family()
            if family_2d != family_3dh:
                raise Exception('2D and 3D spaces do not match: {0:s} {1:s}'.format(family_2d, family_3dh))
        if family_2d == 'Raviart-Thomas' and elem_height is None:
            raise Exception('elem_height must be provided for Raviart-Thomas spaces')
        self.do_rt_scaling = family_2d == 'Raviart-Thomas'

        self.iter_domain = op2.ALL

        # number of nodes in vertical direction
        n_vert_nodes = self.fs_3d.finat_element.space_dimension() / self.fs_2d.finat_element.space_dimension()

        nodes = get_facet_mask(self.fs_3d, 'geometric', 'bottom')
        self.idx = op2.Global(len(nodes), nodes, dtype=np.int32, name='node_idx')
        self.kernel = op2.Kernel("""
            void my_kernel(double *func, double *func2d, int *idx) {
                for ( int d = 0; d < %(nodes)d; d++ ) {
                    for ( int c = 0; c < %(func2d_dim)d; c++ ) {
                        for ( int e = 0; e < %(v_nodes)d; e++ ) {
                            func[%(func3d_dim)d*(idx[d]+e) + c] = func2d[%(func2d_dim)d*d + c];
                        }
                    }
                }
            }""" % {'nodes': self.fs_2d.finat_element.space_dimension(),
                    'func2d_dim': self.input_2d.function_space().value_size,
                    'func3d_dim': self.fs_3d.value_size,
                    'v_nodes': n_vert_nodes},
            'my_kernel')

        if self.do_rt_scaling:
            solver_parameters = {}
            solver_parameters.setdefault('ksp_atol', 1e-12)
            solver_parameters.setdefault('ksp_rtol', 1e-16)
            test = TestFunction(self.fs_3d)
            tri = TrialFunction(self.fs_3d)
            a = inner(tri, test)*dx
            l = inner(self.output_3d, test)*elem_height*dx
            prob = LinearVariationalProblem(a, l, self.output_3d)
            self.rt_scale_solver = LinearVariationalSolver(
                prob, solver_parameters=solver_parameters)

    def solve(self):
        with timed_stage('copy_2d_to_3d'):
            # execute par loop
            op2.par_loop(
                self.kernel, self.fs_3d.mesh().cell_set,
                self.output_3d.dat(op2.WRITE, self.fs_3d.cell_node_map()),
                self.input_2d.dat(op2.READ, self.fs_2d.cell_node_map()),
                self.idx(op2.READ),
                iterate=self.iter_domain)

            if self.do_rt_scaling:
                self.rt_scale_solver.solve()


class SubFunctionExtractor(object):
    """
    Extract a 2D sub-function from a 3D function in an extruded mesh

    Given 2D and 3D functions,

    .. code-block:: python

        U = FunctionSpace(mesh, 'DG', 1)
        U_2d = FunctionSpace(mesh2d, 'DG', 1)
        func2d = Function(U_2d)
        func3d = Function(U)

    Get surface value:

    .. code-block:: python

        ex = SubFunctionExtractor(func3d, func2d,
            boundary='top', elem_facet='top')
        ex.solve()

    Get bottom value:

    .. code-block:: python

        ex = SubFunctionExtractor(func3d, func2d,
            boundary='bottom', elem_facet='bottom')
        ex.solve()

    Get value at the top of bottom element:

    .. code-block:: python

        ex = SubFunctionExtractor(func3d, func2d,
            boundary='bottom', elem_facet='top')
        ex.solve()
    """
    def __init__(self, input_3d, output_2d,
                 boundary='top', elem_facet=None,
                 elem_height=None):
        """
        :arg input_3d: 3D source field
        :type input_3d: :class:`Function`
        :arg output_2d: 2D target field
        :type output_2d: :class:`Function`
        :kwarg str boundary: 'top'|'bottom'
            Defines whether to extract from the surface or bottom 3D elements
        :kwarg str elem_facet: 'top'|'bottom'|'average'
            Defines which facet of the 3D element is extracted. The 'average'
            computes mean of the top and bottom facets of the 3D element.
        :kwarg elem_height: scalar :class:`Function` in 2D mesh that defines
            the vertical element size. Needed only in the case of HDiv function
            spaces.
        """
        self.input_3d = input_3d
        self.output_2d = output_2d
        self.fs_3d = self.input_3d.function_space()
        self.fs_2d = self.output_2d.function_space()

        if elem_facet is None:
            # extract surface/bottom face by default
            elem_facet = boundary

        family_2d = self.fs_2d.ufl_element().family()
        elem = self.fs_3d.ufl_element()
        if isinstance(elem, ufl.VectorElement):
            elem = elem.sub_elements()[0]
        if isinstance(elem, ufl.HDivElement):
            elem = elem._element
        if isinstance(elem, ufl.TensorProductElement):
            # a normal tensorproduct element
            family_3dh = elem.sub_elements()[0].family()
            if family_2d != family_3dh:
                raise Exception('2D and 3D spaces do not match: {0:s} {1:s}'.format(family_2d, family_3dh))
        if family_2d == 'Raviart-Thomas' and elem_height is None:
            raise Exception('elem_height must be provided for Raviart-Thomas spaces')
        self.do_rt_scaling = family_2d == 'Raviart-Thomas'

        assert elem_facet in ['top', 'bottom', 'average'], 'Unsupported elem_facet: {:}'.format(elem_facet)
        if elem_facet == 'average':
            nodes = np.hstack((get_facet_mask(self.fs_3d, 'geometric', 'bottom'),
                               get_facet_mask(self.fs_3d, 'geometric', 'top')))
        else:
            nodes = get_facet_mask(self.fs_3d, 'geometric', elem_facet)
        if boundary == 'top':
            self.iter_domain = op2.ON_TOP
        elif boundary == 'bottom':
            self.iter_domain = op2.ON_BOTTOM

        out_nodes = self.fs_2d.finat_element.space_dimension()

        if elem_facet == 'average':
            assert (len(nodes) == 2*out_nodes)
        else:
            assert (len(nodes) == out_nodes)

        self.idx = op2.Global(len(nodes), nodes, dtype=np.int32, name='node_idx')
        if elem_facet == 'average':
            # compute average of top and bottom elem nodes
            self.kernel = op2.Kernel("""
                void my_kernel(double *func, double *func3d, int *idx) {
                    int nnodes = %(nodes)d;
                    for ( int d = 0; d < nnodes; d++ ) {
                        for ( int c = 0; c < %(func2d_dim)d; c++ ) {
                            func[%(func2d_dim)d*d + c] = 0.5*(func3d[%(func3d_dim)d*idx[d] + c] +
                                              func3d[%(func3d_dim)d*idx[d + nnodes] + c]);
                        }
                    }
                }""" % {'nodes': self.output_2d.cell_node_map().arity,
                        'func2d_dim': self.output_2d.function_space().value_size,
                        'func3d_dim': self.fs_3d.value_size},
                'my_kernel')
        else:
            self.kernel = op2.Kernel("""
                void my_kernel(double *func, double *func3d, int *idx) {
                    for ( int d = 0; d < %(nodes)d; d++ ) {
                        for ( int c = 0; c < %(func2d_dim)d; c++ ) {
                            func[%(func2d_dim)d*d + c] = func3d[%(func3d_dim)d*idx[d] + c];
                        }
                    }
                }""" % {'nodes': self.output_2d.cell_node_map().arity,
                        'func2d_dim': self.output_2d.function_space().value_size,
                        'func3d_dim': self.fs_3d.value_size},
                'my_kernel')

        if self.do_rt_scaling:
            solver_parameters = {}
            solver_parameters.setdefault('ksp_atol', 1e-12)
            solver_parameters.setdefault('ksp_rtol', 1e-16)
            test = TestFunction(self.fs_2d)
            tri = TrialFunction(self.fs_2d)
            a = inner(tri, test)*dx
            l = inner(self.output_2d, test)/elem_height*dx
            prob = LinearVariationalProblem(a, l, self.output_2d)
            self.rt_scale_solver = LinearVariationalSolver(
                prob, solver_parameters=solver_parameters)

    def solve(self):
        with timed_stage('copy_3d_to_2d'):
            # execute par loop
            op2.par_loop(self.kernel, self.fs_3d.mesh().cell_set,
                         self.output_2d.dat(op2.WRITE, self.fs_2d.cell_node_map()),
                         self.input_3d.dat(op2.READ, self.fs_3d.cell_node_map()),
                         self.idx(op2.READ),
                         iterate=self.iter_domain)

            if self.do_rt_scaling:
                self.rt_scale_solver.solve()


class SubdomainProjector(object):
    """Projector that projects the restriction of an expression to the specified subdomain."""
    def __init__(self, v, v_out, subdomain_id, solver_parameters=None, constant_jacobian=True):

        if isinstance(v, FiredrakeExpression) or \
           not isinstance(v, (ufl.core.expr.Expr, FiredrakeFunction)):
            raise ValueError("Can only project UFL expression or Functions not '%s'" % type(v))

        self.v = v
        self.v_out = v_out

        V = v_out.function_space()

        p = TestFunction(V)
        q = TrialFunction(V)

        a = inner(p, q)*dx
        L = inner(p, v)*dx(subdomain_id)

        problem = LinearVariationalProblem(a, L, v_out,
                                           constant_jacobian=constant_jacobian)

        if solver_parameters is None:
            solver_parameters = {}

        solver_parameters.setdefault("ksp_type", "cg")

        self.solver = LinearVariationalSolver(problem,
                                              solver_parameters=solver_parameters)

    def project(self):
        """
        Apply the projection.
        """
        self.solver.solve()


def compute_elem_height(zcoord, output):
    """
    Computes the element height on an extruded mesh.

    :arg zcoord: field that contains the z coordinates of the mesh
    :type zcoord: :class:`Function`
    :arg output: field where element height is stored
    :type output: :class:`Function`
    """
    fs_in = zcoord.function_space()
    fs_out = output.function_space()

    iterate = op2.ALL

    # NOTE height maybe <0 if mesh was extruded like that
    kernel = op2.Kernel("""
        void my_kernel(double *func, double *zcoord) {
            for ( int d = 0; d < %(nodes)d/2; d++ ) {
                for ( int c = 0; c < %(func_dim)d; c++ ) {
                    double dz = fabs(zcoord[%(func_dim)d*(2*d+1) + c] - zcoord[%(func_dim)d*2*d + c]);
                    func[%(output_dim)d*2*d + c] = dz;
                    func[%(output_dim)d*(2*d+1) + c] = dz;
                }
            }
        }""" % {'nodes': zcoord.cell_node_map().arity,
                'func_dim': zcoord.function_space().value_size,
                'output_dim': output.function_space().value_size},
        'my_kernel')
    op2.par_loop(
        kernel, fs_out.mesh().cell_set,
        output.dat(op2.WRITE, fs_out.cell_node_map()),
        zcoord.dat(op2.READ, fs_in.cell_node_map()),
        iterate=iterate)

    return output


def compute_bottom_drag(h_b, drag):
    r"""
    Computes bottom drag coefficient (Cd) from the law-of-the wall

    .. math::
        C_D = \left( \frac{\kappa}{\ln (h_b + z_0)/z_0} \right)^2

    :arg h_b: the height above bed where the bottom velocity is evaluated in
        the law-of-the-wall fit
    :type h_b: :class:`Function`
    :arg drag: field where C_D is stored
    :type drag: :class:`Function`
    """
    # FIXME z0 should be a field, i.e. an argument to this function
    von_karman = physical_constants['von_karman']
    z0_friction = physical_constants['z0_friction']
    drag.assign((von_karman / ln((h_b + z0_friction)/z0_friction))**2)
    return drag


def compute_bottom_friction(solver, uv_3d, uv_bottom_2d,
                            z_bottom_2d, bathymetry_2d,
                            bottom_drag_2d):
    """
    Updates bottom friction related fields for the 3D model

    :arg solver: :class:`FlowSolver` object
    :arg uv_3d: horizontal velocity
    :type uv_3d: 3D vector :class:`Function`
    :arg uv_bottom_2d: 2D bottom velocity field
    :type uv_bottom_2d: 2D vector :class:`Function`
    :arg z_bottom_2d: Bottom element z coordinate
    :type z_bottom_2d: 2D scalar :class:`Function`
    :arg bathymetry_2d: Bathymetry field
    :type bathymetry_2d: 2D scalar :class:`Function`
    :arg bottom_drag_2d: Bottom grad field
    :type bottom_drag_2d: 2D scalar :class:`Function`
    """
    # TODO all input fields could be just fetched from solver.fields ...
    # compute velocity at middle of bottom element
    solver.extract_uv_bottom.solve()
    solver.extract_z_bottom.solve()
    z_bottom_2d.assign((z_bottom_2d + bathymetry_2d))
    compute_bottom_drag(z_bottom_2d, bottom_drag_2d)
    if solver.options.use_parabolic_viscosity:
        solver.copy_uv_bottom_to_3d.solve()
        solver.copy_bottom_drag_to_3d.solve()


def get_horizontal_elem_size_2d(sol2d):
    """
    Computes horizontal element size from the 2D mesh

    :arg sol2d: 2D :class:`Function` where result is stored
    """
    p1_2d = sol2d.function_space()
    mesh = p1_2d.mesh()
    test = TestFunction(p1_2d)
    tri = TrialFunction(p1_2d)
    a = inner(test, tri) * dx
    l = inner(test, sqrt(CellVolume(mesh))) * dx
    solve(a == l, sol2d)


def get_horizontal_elem_size_3d(sol2d, sol3d):
    """
    Computes horizontal element size from the 2D mesh, then copies it on a 3D
    field

    :arg sol2d: 2D :class:`Function` for the element size field
    :arg sol3d: 3D :class:`Function` for the element size field
    """
    get_horizontal_elem_size_2d(sol2d)
    ExpandFunctionTo3d(sol2d, sol3d).solve()


def get_minimum_angle_2d(mesh2d):
    """
    Compute the minimum angle over all elements of `mesh2d`.
    """
    try:
        assert mesh2d.topological_dimension() == 2
        assert mesh2d.ufl_cell() == ufl.triangle
    except:
        raise NotImplementedError("Minimum angle only currently implemented for triangles.")

    # TODO: Better solution, suggested by David:
    #  - Project FacetArea into HDiv trace, giving a Function containing the length of every edge in the mesh
    #  - Write a ParLoop over cells which reads this field, and do trig operations on those edge lengths to give the three angles and take the minimum.

    min_angle = pi
    coords = mesh2d.coordinates.dat.data_ro_with_halos
    cell_to_vertices = mesh2d.coordinates.cell_node_map().values_with_halo
    for c in range(len(cell_to_vertices)):
        endpoints = [coords[v] for v in cell_to_vertices[c]]
        dat = {0: {}, 1: {}, 2: {}}
        dat[0]['vector'] = endpoints[1] - endpoints[0]
        dat[0]['length'] = la.norm(dat[0]['vector'])
        dat[1]['vector'] = endpoints[2] - endpoints[1]
        dat[1]['length'] = la.norm(dat[1]['vector'])
        dat[2]['vector'] = endpoints[0] - endpoints[2]
        dat[2]['length'] = la.norm(dat[2]['vector'])
        lmin = min(dat[0]['length'], dat[1]['length'], dat[2]['length'])
        for i in dat:
            if np.abs(dat[i]['length'] - lmin) < 1e-8:
                dat.pop(i)
                break
        normalised = []
        for i in dat:
            normalised.append(dat[i]['vector']/dat[i]['length'])
        min_angle = min(acos(np.abs(np.dot(normalised[0], normalised[1]))), min_angle)
    return min_angle


<<<<<<< HEAD
def get_maximum_ratio(nu):
    """
    Take the maximum over ratios between the maximum and minimum of `nu` in each element.
    """
    if isinstance(nu, Constant) or nu.ufl_element().degree() == 0:
        return 1.0
    elif nu.ufl_element().degree() == 1:
        fs = nu.function_space()
        el = nu.ufl_element()
=======
def get_sipg_ratio(nu):
    """
    Compute the ratio between the maximum of `nu` squared and the minimum of `nu` in each element.
    Take the maximum over all such quantities.
    """
    if isinstance(nu, Constant) or nu.ufl_element().degree() == 0:
        return nu.values()[0]

    el = nu.ufl_element()

    if el.degree() == 1 and el.family() in ('Lagrange', 'Discontinuous Lagrange', 'CG', 'DG'):
        fs = nu.function_space()
>>>>>>> 130a2b2c
        if el.cell() not in (ufl.triangle, ufl.tetrahedron) and el.variant() != 'equispaced':
            fs = FunctionSpace(fs.mesh(), ufl.FiniteElement(el.family(), el.cell(), el.degree, variant='equispaced'))
            tmp = Function(fs).interpolate(nu)
        else:
            tmp = nu.copy()
<<<<<<< HEAD
        nu_max = Function(fs)
        nu_min = Function(fs)
=======
        P0 = FunctionSpace(fs.mesh(), "DG", 0)
        nu_max = Function(P0)
        nu_min = Function(P0)
>>>>>>> 130a2b2c
        nu_max.assign(np.finfo(0.).min)
        nu_min.assign(np.finfo(0.).min)
        par_loop("""for (int i=0; i<nu.dofs; i++) {
                      nu_max[0] = fmax(nu[i], nu_max[0]);
<<<<<<< HEAD
                      nu_min[0] = fmin(nu[i], nu_min[0]);
                    }""",
                 dx, {'nu_max': (nu_max, RW), 'nu_min': (nu_min, RW), 'nu': (nu, READ)})
=======
                      nu_min[0] = fmin(nu[i], nu_max[0]);
                    }""",
                 dx, {'nu_max': (nu_max, RW), 'nu_min': (nu_min, RW), 'nu': (nu, READ)})
        nu_max *= nu_max
>>>>>>> 130a2b2c
        nu_max /= nu_min
        return nu_max.vector().gather().max()
    else:
        raise NotImplementedError("Currently only implemented for DG0, DG1 and CG1 spaces.")
        # TODO: For higher order elements, the extrema aren't necessarily achieved at the
        #       vertices. Perhaps we could project or interpolate into a matching Bernstein
        #       element and use the property that the Bernstein polynomials bound the solution.


class ALEMeshUpdater(object):
    """
    Class that handles vertically moving ALE mesh

    Mesh geometry is updated to match the elevation field
    (``solver.fields.elev_2d``). First the discontinuous elevation field is
    projected to continuous space, and this field is used to update the mesh
    coordinates.

    This class stores the reference coordinate field and keeps track of the
    updated mesh coordinates. It also provides a method for computing the mesh
    velocity from two adjacent elevation fields.
    """
    def __init__(self, solver):
        """
        :arg solver: :class:`FlowSolver` object
        """
        self.solver = solver
        self.fields = solver.fields
        if self.solver.options.use_ale_moving_mesh:
            # continous elevation
            self.elev_cg_2d = Function(self.solver.function_spaces.P1_2d,
                                       name='elev cg 2d')
            # elevation in coordinate space
            self.proj_elev_to_cg_2d = Projector(self.fields.elev_2d,
                                                self.elev_cg_2d)
            self.proj_elev_cg_to_coords_2d = Projector(self.elev_cg_2d,
                                                       self.fields.elev_cg_2d)
            self.cp_elev_2d_to_3d = ExpandFunctionTo3d(self.fields.elev_cg_2d,
                                                       self.fields.elev_cg_3d)
            self.cp_w_mesh_surf_2d_to_3d = ExpandFunctionTo3d(self.fields.w_mesh_surf_2d,
                                                              self.fields.w_mesh_surf_3d)
        self.cp_v_elem_size_to_2d = SubFunctionExtractor(self.fields.v_elem_size_3d,
                                                         self.fields.v_elem_size_2d,
                                                         boundary='top', elem_facet='top')

    def initialize(self):
        """Set values for initial mesh (elevation at rest)"""
        get_zcoord_from_mesh(self.fields.z_coord_ref_3d)
        self.fields.z_coord_3d.assign(self.fields.z_coord_ref_3d)
        self.update_elem_height()

    def update_elem_height(self):
        """Updates vertical element size fields"""
        compute_elem_height(self.fields.z_coord_3d, self.fields.v_elem_size_3d)
        self.cp_v_elem_size_to_2d.solve()

    def compute_mesh_velocity_begin(self):
        """Stores the current 2D elevation state as the "old" field"""
        assert self.solver.options.use_ale_moving_mesh
        self.proj_elev_to_cg_2d.project()
        self.proj_elev_cg_to_coords_2d.project()

    def compute_mesh_velocity_finalize(self, c=1.0):
        """
        Computes mesh velocity from the elevation difference

        Stores the current 2D elevation state as the "new" field,
        and computes w_mesh using the given time step factor ``c``.
        """
        # compute w_mesh_surf = (elev_new - elev_old)/dt/c
        assert self.solver.options.use_ale_moving_mesh
        self.fields.w_mesh_surf_2d.assign(self.fields.elev_cg_2d)
        self.proj_elev_to_cg_2d.project()
        self.proj_elev_cg_to_coords_2d.project()
        self.fields.w_mesh_surf_2d += -self.fields.elev_cg_2d
        self.fields.w_mesh_surf_2d *= -1.0/self.solver.dt/c
        # use that to compute w_mesh in whole domain
        self.cp_w_mesh_surf_2d_to_3d.solve()
        # solve w_mesh at nodes
        w_mesh_surf = self.fields.w_mesh_surf_3d.dat.data[:]
        z_ref = self.fields.z_coord_ref_3d.dat.data[:]
        h = self.fields.bathymetry_3d.dat.data[:]
        self.fields.w_mesh_3d.dat.data[:] = w_mesh_surf * (z_ref + h)/h

    def update_mesh_coordinates(self):
        """
        Updates 3D mesh coordinates to match current elev_2d field

        elev_2d is first projected to continous space
        """
        assert self.solver.options.use_ale_moving_mesh
        self.proj_elev_to_cg_2d.project()
        self.proj_elev_cg_to_coords_2d.project()
        self.cp_elev_2d_to_3d.solve()

        eta = self.fields.elev_cg_3d.dat.data[:]
        z_ref = self.fields.z_coord_ref_3d.dat.data[:]
        bath = self.fields.bathymetry_3d.dat.data[:]
        new_z = eta*(z_ref + bath)/bath + z_ref
        self.solver.mesh.coordinates.dat.data[:, 2] = new_z
        self.fields.z_coord_3d.dat.data[:] = new_z
        self.update_elem_height()
        self.solver.mesh.clear_spatial_index()


class ParabolicViscosity(object):
    r"""
    Computes parabolic eddy viscosity profile assuming log layer flow

    .. math::
        \nu = \kappa u_{bf}  \frac{(-z)(h + z_0 + z)}{h + z_0}

    with

    .. math::
        u_{bf} = \sqrt{C_D} |\mathbf{u}_b|

    """
    def __init__(self, uv_bottom, bottom_drag, bathymetry, nu,
                 solver_parameters={}):
        """
        :arg uv_bottom: bottom velocity
        :type uv_bottom: 3D :class:`Function`
        :arg bottom_drag: bottom drag field
        :type bottom_drag: 3D :class:`Function`
        :arg bathymetry: bathymetry field
        :type bathymetry: 3D :class:`Function`
        :arg nu: eddy viscosity field
        :type nu: 3D :class:`Function`
        :kwarg dict solver_parameters: PETSc solver options
        """
        solver_parameters.setdefault('ksp_atol', 1e-12)
        solver_parameters.setdefault('ksp_rtol', 1e-16)
        self.min_val = 1e-10
        self.solution = nu

        kappa = physical_constants['von_karman']
        z0 = physical_constants['z0_friction']
        fs = nu.function_space()
        x = fs.mesh().coordinates
        test = TestFunction(fs)
        tri = TrialFunction(fs)
        a = tri*test*dx
        uv_mag = sqrt(uv_bottom[0]**2 + uv_bottom[1]**2)
        parabola = -x[2]*(bathymetry + z0 + x[2])/(bathymetry + z0)
        l = kappa*sqrt(bottom_drag)*uv_mag*parabola*test*dx
        self.prob = LinearVariationalProblem(a, l, nu)
        self.solver = LinearVariationalSolver(self.prob, solver_parameters=solver_parameters)

    def solve(self):
        """
        Computes viscosity and stores it in nu field
        """
        self.solver.solve()
        # remove negative values
        ix = self.solution.dat.data[:] < self.min_val
        self.solution.dat.data[ix] = self.min_val


def beta_plane_coriolis_params(latitude):
    r"""
    Computes beta plane parameters :math:`f_0,\beta` based on latitude

    :arg float latitude: latitude in degrees
    :return: f_0, beta
    :rtype: float
    """
    omega = 7.2921150e-5  # rad/s Earth rotation rate
    r = 6371.e3  # Earth radius
    # Coriolis parameter f = 2 Omega sin(alpha)
    # Beta plane approximation f_beta = f_0 + Beta y
    # f_0 = 2 Omega sin(alpha_0)
    # Beta = df/dy|_{alpha=alpha_0}
    #      = (df/dalpha*dalpha/dy)_{alpha=alpha_0}
    #      = 2 Omega cos(alpha_0) /R
    alpha_0 = 2*np.pi*latitude/360.0
    f_0 = 2*omega*np.sin(alpha_0)
    beta = 2*omega*np.cos(alpha_0)/r
    return f_0, beta


def beta_plane_coriolis_function(latitude, out_function, y_offset=0.0):
    """
    Interpolates beta plane Coriolis function to a field

    :arg float latitude: latitude in degrees
    :arg out_function: :class:`Function` where to interpolate
    :kwarg float y_offset: offset (y - y_0) used in Beta-plane approximation.
        A constant in mesh coordinates.
    """
    # NOTE assumes that mesh y coordinate spans [-L_y, L_y]
    f0, beta = beta_plane_coriolis_params(latitude)
    coords = SpatialCoordinate(out_function.function_space().mesh())
    out_function.interpolate(f0 + beta * (coords[1] - y_offset))


class SmagorinskyViscosity(object):
    r"""
    Computes Smagorinsky subgrid scale horizontal viscosity

    This formulation is according to Ilicak et al. (2012) and
    Griffies and Hallberg (2000).

    .. math::
        \nu = (C_s \Delta x)^2 |S|

    with the deformation rate

    .. math::
        |S| &= \sqrt{D_T^2 + D_S^2} \\
        D_T &= \frac{\partial u}{\partial x} - \frac{\partial v}{\partial y} \\
        D_S &= \frac{\partial u}{\partial y} + \frac{\partial v}{\partial x}

    :math:`\Delta x` is the horizontal element size and :math:`C_s` is the
    Smagorinsky coefficient.

    To match a certain mesh Reynolds number :math:`Re_h` set
    :math:`C_s = 1/\sqrt{Re_h}`.

    Ilicak et al. (2012). Spurious dianeutral mixing and the role of
    momentum closure. Ocean Modelling, 45-46(0):37-58.
    http://dx.doi.org/10.1016/j.ocemod.2011.10.003

    Griffies and Hallberg (2000). Biharmonic friction with a
    Smagorinsky-like viscosity for use in large-scale eddy-permitting
    ocean models. Monthly Weather Review, 128(8):2935-2946.
    http://dx.doi.org/10.1175/1520-0493(2000)128%3C2935:BFWASL%3E2.0.CO;2
    """
    def __init__(self, uv, output, c_s, h_elem_size, max_val, min_val=1e-10,
                 weak_form=True, solver_parameters={}):
        """
        :arg uv_3d: horizontal velocity
        :type uv_3d: 3D vector :class:`Function`
        :arg output: Smagorinsky viscosity field
        :type output: 3D scalar :class:`Function`
        :arg c_s: Smagorinsky coefficient
        :type c_s: float or :class:`Constant`
        :arg h_elem_size: field that defines the horizontal element size
        :type h_elem_size: 3D scalar :class:`Function` or :class:`Constant`
        :arg float max_val: Maximum allowed viscosity. Viscosity will be clipped at
            this value.
        :kwarg float min_val: Minimum allowed viscosity. Viscosity will be clipped at
            this value.
        :kwarg bool weak_form: Compute velocity shear by integrating by parts.
            Necessary for some function spaces (e.g. P0).
        :kwarg dict solver_parameters: PETSc solver options
        """
        solver_parameters.setdefault('ksp_atol', 1e-12)
        solver_parameters.setdefault('ksp_rtol', 1e-16)
        assert max_val.function_space() == output.function_space(), \
            'max_val function must belong to the same space as output'
        self.max_val = max_val
        self.min_val = min_val
        self.output = output
        self.weak_form = weak_form

        if self.weak_form:
            # solve grad(u) weakly
            mesh = output.function_space().mesh()
            fs_grad = FunctionSpace(mesh, 'DP', 1, vfamily='DP', vdegree=1)
            self.grad = []
            for icomp in range(2):
                self.grad[icomp] = []
                for j in range(2):
                    self.grad[icomp][j] = Function(fs_grad, name='uv_grad({:},{:})'.format(icomp, j))

            tri_grad = TrialFunction(fs_grad)
            test_grad = TestFunction(fs_grad)

            normal = FacetNormal(mesh)
            a = inner(tri_grad, test_grad)*dx

            self.solver_grad = []
            for icomp in range(2):
                self.solver_grad[icomp] = []
                for j in range(2):
                    a = inner(tri_grad, test_grad)*dx
                    # l = inner(Dx(uv[0], 0), test_grad)*dx
                    l = -inner(Dx(test_grad, j), uv[icomp])*dx
                    l += inner(avg(uv[icomp]), jump(test_grad, normal[j]))*dS_v
                    l += inner(uv[icomp], test_grad*normal[j])*ds_v
                    prob = LinearVariationalProblem(a, l, self.grad[icomp][j])
                    self.solver_grad[icomp][j] = LinearVariationalSolver(prob, solver_parameters=solver_parameters)

        fs = output.function_space()
        tri = TrialFunction(fs)
        test = TestFunction(fs)

        # rate of strain tensor
        if self.weak_form:
            d_t = self.grad[(0, 0)] - self.grad[(1, 1)]
            d_s = self.grad[(0, 1)] + self.grad[(1, 0)]
        else:
            d_t = Dx(uv[0], 0) - Dx(uv[1], 1)
            d_s = Dx(uv[0], 1) + Dx(uv[1], 0)
        nu = c_s**2*h_elem_size**2 * sqrt(d_t**2 + d_s**2)

        a = test*tri*dx
        l = test*nu*dx
        self.prob = LinearVariationalProblem(a, l, output)
        self.solver = LinearVariationalSolver(self.prob, solver_parameters=solver_parameters)

    def solve(self):
        """Compute viscosity"""
        if self.weak_form:
            for icomp in range(2):
                for j in range(2):
                    self.solver_grad[icomp][j].solve()
        self.solver.solve()
        # remove negative values
        ix = self.output.dat.data < self.min_val
        self.output.dat.data[ix] = self.min_val

        # crop too large values
        ix = self.output.dat.data > self.max_val.dat.data
        self.output.dat.data[ix] = self.max_val.dat.data[ix]


class EquationOfState(object):
    """
    Base class of all equation of state objects
    """
    __metaclass__ = ABCMeta

    @abstractmethod
    def compute_rho(self, s, th, p, rho0=0.0):
        r"""
        Compute sea water density.

        :arg s: Salinity expressed on the Practical Salinity Scale 1978
        :type s: float or numpy.array
        :arg th: Potential temperature in Celsius, referenced to pressure
            p_r = 0 dbar.
        :type th: float or numpy.array
        :arg p: Pressure in decibars (1 dbar = 1e4 Pa)
        :type p: float or numpy.array
        :kwarg float rho0: Optional reference density. If provided computes
            :math:`\rho' = \rho(S, Th, p) - \rho_0`
        :return: water density
        :rtype: float or numpy.array

        All pressures are gauge pressures: they are the absolute pressures minus standard atmosperic
        pressure 10.1325 dbar.
        """
        pass

    @abstractmethod
    def eval(self, s, th, p, rho0=0.0):
        r"""
        Compute sea water density.
        """
        pass


class JackettEquationOfState(EquationOfState):
    r"""
    Equation of State according of Jackett et al. (2006) for computing sea
    water density.

    .. math ::
        \rho = \rho'(T, S, p) + \rho_0
        :label: equation_of_state

    :math:`\rho'(T, S, p)` is a nonlinear rational function.

    Jackett et al. (2006). Algorithms for Density, Potential Temperature,
    Conservative Temperature, and the Freezing Temperature of Seawater.
    Journal of Atmospheric and Oceanic Technology, 23(12):1709-1728.
    http://dx.doi.org/10.1175/JTECH1946.1
    """
    a = np.array([9.9984085444849347e2, 7.3471625860981584e0, -5.3211231792841769e-2,
                  3.6492439109814549e-4, 2.5880571023991390e0, -6.7168282786692355e-3,
                  1.9203202055760151e-3, 1.1798263740430364e-2, 9.8920219266399117e-8,
                  4.6996642771754730e-6, -2.5862187075154352e-8, -3.2921414007960662e-12])
    b = np.array([1.0, 7.2815210113327091e-3, -4.4787265461983921e-5, 3.3851002965802430e-7,
                  1.3651202389758572e-10, 1.7632126669040377e-3, -8.8066583251206474e-6,
                  -1.8832689434804897e-10, 5.7463776745432097e-6, 1.4716275472242334e-9,
                  6.7103246285651894e-6, -2.4461698007024582e-17, -9.1534417604289062e-18])

    def compute_rho(self, s, th, p, rho0=0.0):
        r"""
        Compute sea water density.

        :arg s: Salinity expressed on the Practical Salinity Scale 1978
        :type s: float or numpy.array
        :arg th: Potential temperature in Celsius, referenced to pressure
            p_r = 0 dbar.
        :type th: float or numpy.array
        :arg p: Pressure in decibars (1 dbar = 1e4 Pa)
        :type p: float or numpy.array
        :kwarg float rho0: Optional reference density. If provided computes
            :math:`\rho' = \rho(S, Th, p) - \rho_0`
        :return: water density
        :rtype: float or numpy.array

        All pressures are gauge pressures: they are the absolute pressures minus standard atmosperic
        pressure 10.1325 dbar.
        """
        s_pos = np.maximum(s, 0.0)  # ensure salinity is positive
        return self.eval(s_pos, th, p, rho0)

    def eval(self, s, th, p, rho0=0.0):
        a = self.a
        b = self.b
        pn = (a[0] + th*a[1] + th*th*a[2] + th*th*th*a[3] + s*a[4]
              + th*s*a[5] + s*s*a[6] + p*a[7] + p*th * th*a[8] + p*s*a[9]
              + p*p*a[10] + p*p*th*th * a[11])
        pd = (b[0] + th*b[1] + th*th*b[2] + th*th*th*b[3]
              + th*th*th*th*b[4] + s*b[5] + s*th*b[6] + s*th*th*th*b[7]
              + pow(s, 1.5)*b[8] + pow(s, 1.5)*th*th*b[9] + p*b[10]
              + p*p*th*th*th*b[11] + p*p*p*th*b[12])
        rho = pn/pd - rho0
        return rho


class LinearEquationOfState(EquationOfState):
    r"""
    Linear Equation of State for computing sea water density

    .. math::
        \rho = \rho_{ref} - \alpha (T - T_{ref}) + \beta (S - S_{ref})
    """
    def __init__(self, rho_ref, alpha, beta, th_ref, s_ref):
        """
        :arg float rho_ref: reference density
        :arg float alpha: thermal expansion coefficient
        :arg float beta: haline contraction coefficient
        :arg float th_ref: reference temperature
        :arg float s_ref: reference salinity
        """
        self.rho_ref = rho_ref
        self.alpha = alpha
        self.beta = beta
        self.th_ref = th_ref
        self.S_ref = s_ref

    def compute_rho(self, s, th, p, rho0=0.0):
        r"""
        Compute sea water density.

        :arg s: Salinity expressed on the Practical Salinity Scale 1978
        :type s: float or numpy.array
        :arg th: Potential temperature in Celsius
        :type th: float or numpy.array
        :arg p: Pressure in decibars (1 dbar = 1e4 Pa)
        :type p: float or numpy.array
        :kwarg float rho0: Optional reference density. If provided computes
            :math:`\rho' = \rho(S, Th, p) - \rho_0`
        :return: water density
        :rtype: float or numpy.array

        Pressure is ingored in this equation of state.
        """
        rho = (self.rho_ref - rho0
               - self.alpha*(th - self.th_ref)
               + self.beta*(s - self.S_ref))
        return rho

    def eval(self, s, th, p, rho0=0.0):
        return self.compute_rho(s, th, p, rho0)


def tensor_jump(v, n):
    r"""
    Jump term for vector functions based on the tensor product

    .. math::
        \text{jump}(\mathbf{u}, \mathbf{n}) = (\mathbf{u}^+ \mathbf{n}^+) +
        (\mathbf{u}^- \mathbf{n}^-)

    This is the discrete equivalent of grad(u) as opposed to the
    vectorial UFL jump operator :meth:`ufl.jump` which represents div(u).
    """
    return outer(v('+'), n('+')) + outer(v('-'), n('-'))


def compute_boundary_length(mesh2d):
    """
    Computes the length of the boundary segments in given 2d mesh
    """
    p1 = FunctionSpace(mesh2d, 'CG', 1)
    boundary_markers = sorted(mesh2d.exterior_facets.unique_markers)
    boundary_len = OrderedDict()
    for i in boundary_markers:
        ds_restricted = ds(int(i))
        one_func = Function(p1).assign(1.0)
        boundary_len[i] = assemble(one_func * ds_restricted)
    return boundary_len


def select_and_move_detectors(mesh, detector_locations, detector_names=None,
                              maximum_distance=0.):
    """Select those detectors that are within the domain and/or move them to
    the nearest cell centre within the domain

    :arg mesh: Defines the domain in which detectors are to be located
    :arg detector_locations: List of x, y locations
    :arg detector_names: List of detector names (optional). If provided, a list
       of selected locations and a list of selected detector names are returned,
       otherwise only a list of selected locations is returned
    :arg maximum_distance: Detectors whose initial locations is outside the domain,
      but for which the nearest cell centre is within the specified distance, are
      moved to this location. By default a maximum distance of 0.0 is used, i.e
      no detectors are moved.
    """
    # auxilary function to test whether we can interpolate it in the given locations
    V = FunctionSpace(mesh, "CG", 1)
    v = Function(V)

    P0 = FunctionSpace(mesh, "DG", 0)
    VP0 = VectorFunctionSpace(mesh, "DG", 0)
    dist = Function(P0)
    loc_const = Constant(detector_locations[0])
    xy = SpatialCoordinate(mesh)
    p0xy = Function(VP0).interpolate(xy)

    # comparison operator that sorts on first entry first, etc.
    def min_lexsort(x, y, datatype):
        for xi, yi in zip(x, y):
            if xi < yi:
                return x
            elif yi < xi:
                return y
        # all entries the same:
        return x
    min_lexsort_op = MPI.Op.Create(min_lexsort, commute=False)

    def move_to_nearest_cell_center(location):
        loc_const.assign(location)
        dist.interpolate(dot(xy-loc_const, xy-loc_const))
        ind = dist.dat.data_ro.argmin()
        # smallest distance to a cell centre location on this process:
        local_loc = list(p0xy.dat.data_ro[ind])
        local_dist = np.sqrt(dist.dat.data_ro[ind])
        # select the smallest distance on all processes. If some distances are equal, pick a unique loc. based on lexsort
        global_dist_loc = mesh.comm.allreduce([local_dist]+local_loc, op=min_lexsort_op)
        return global_dist_loc[0], global_dist_loc[1:]

    accepted_locations = []
    accepted_names = []
    if detector_names is None:
        names = [None] * len(detector_locations)
    else:
        names = detector_names
    for location, name in zip(detector_locations, names):
        try:
            v(location)
        except PointNotInDomainError:
            moved_dist, location = move_to_nearest_cell_center(location)
            if moved_dist > maximum_distance:
                continue
        accepted_locations.append(location)
        accepted_names.append(name)

    min_lexsort_op.Free()

    if detector_names is None:
        return accepted_locations
    else:
        return accepted_locations, accepted_names<|MERGE_RESOLUTION|>--- conflicted
+++ resolved
@@ -1192,17 +1192,6 @@
     return min_angle
 
 
-<<<<<<< HEAD
-def get_maximum_ratio(nu):
-    """
-    Take the maximum over ratios between the maximum and minimum of `nu` in each element.
-    """
-    if isinstance(nu, Constant) or nu.ufl_element().degree() == 0:
-        return 1.0
-    elif nu.ufl_element().degree() == 1:
-        fs = nu.function_space()
-        el = nu.ufl_element()
-=======
 def get_sipg_ratio(nu):
     """
     Compute the ratio between the maximum of `nu` squared and the minimum of `nu` in each element.
@@ -1215,34 +1204,22 @@
 
     if el.degree() == 1 and el.family() in ('Lagrange', 'Discontinuous Lagrange', 'CG', 'DG'):
         fs = nu.function_space()
->>>>>>> 130a2b2c
         if el.cell() not in (ufl.triangle, ufl.tetrahedron) and el.variant() != 'equispaced':
             fs = FunctionSpace(fs.mesh(), ufl.FiniteElement(el.family(), el.cell(), el.degree, variant='equispaced'))
             tmp = Function(fs).interpolate(nu)
         else:
             tmp = nu.copy()
-<<<<<<< HEAD
-        nu_max = Function(fs)
-        nu_min = Function(fs)
-=======
         P0 = FunctionSpace(fs.mesh(), "DG", 0)
         nu_max = Function(P0)
         nu_min = Function(P0)
->>>>>>> 130a2b2c
         nu_max.assign(np.finfo(0.).min)
         nu_min.assign(np.finfo(0.).min)
         par_loop("""for (int i=0; i<nu.dofs; i++) {
                       nu_max[0] = fmax(nu[i], nu_max[0]);
-<<<<<<< HEAD
-                      nu_min[0] = fmin(nu[i], nu_min[0]);
-                    }""",
-                 dx, {'nu_max': (nu_max, RW), 'nu_min': (nu_min, RW), 'nu': (nu, READ)})
-=======
                       nu_min[0] = fmin(nu[i], nu_max[0]);
                     }""",
                  dx, {'nu_max': (nu_max, RW), 'nu_min': (nu_min, RW), 'nu': (nu, READ)})
         nu_max *= nu_max
->>>>>>> 130a2b2c
         nu_max /= nu_min
         return nu_max.vector().gather().max()
     else:
