--- conflicted
+++ resolved
@@ -11,10 +11,6 @@
 import datetime
 import netCDF4
 from thetis.forcing import *
-<<<<<<< HEAD
-=======
-from thetis.utility import get_functionspace
->>>>>>> 6fab9c07
 
 # define model coordinate system
 COORDSYS = coordsys.UTM_ZONE10
